[package]
name = "resolv-conf"
description = """
    The resolv.conf file parser
"""
license = "MIT/Apache-2.0"
readme = "README.md"
keywords = ["dns", "unix", "conf", "resolv"]
categories = ["parser-implementations"]
homepage = "http://github.com/tailhook/resolv-conf"
documentation = "https://docs.rs/resolv-conf/"
repository = "http://github.com/tailhook/resolv-conf"
version = "0.7.0"
authors = ["paul@colomiets.name"]

[dependencies]
<<<<<<< HEAD
quick-error = "2.0.0"
=======
quick-error = {  git = "https://github.com/mesalock-linux/quick-error-sgx.git"  } 
sgx_tstd = { git = "https://github.com/apache/teaclave-sgx-sdk.git" }
>>>>>>> a862adee
hostname = { version = "^0.3", optional = true }

[features]
system = ["hostname"]

[lib]
name = "resolv_conf"
path = "src/lib.rs"<|MERGE_RESOLUTION|>--- conflicted
+++ resolved
@@ -14,12 +14,8 @@
 authors = ["paul@colomiets.name"]
 
 [dependencies]
-<<<<<<< HEAD
-quick-error = "2.0.0"
-=======
 quick-error = {  git = "https://github.com/mesalock-linux/quick-error-sgx.git"  } 
 sgx_tstd = { git = "https://github.com/apache/teaclave-sgx-sdk.git" }
->>>>>>> a862adee
 hostname = { version = "^0.3", optional = true }
 
 [features]
